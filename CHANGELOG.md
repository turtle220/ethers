--- conflicted
+++ resolved
@@ -13,11 +13,8 @@
  * Display message for empty parameters or return types
  * `Ethers.call/2` and `Ethers.get_logs/2` now automatically convert integer block numbers to hex values
  * Return structs as a result in generated functions and event filter with Inspection protocols implemented for better development experience
-<<<<<<< HEAD
+ * Support dynamically sized indexed event filters (bytes, strings, arrays and structs)
  * `Ethers.call/2` now only returns as a list if the return type is either a solidity array or tuple
-=======
- * Support dynamically sized indexed event filters (bytes, strings, arrays and structs)
->>>>>>> 87d63b70
 
 ### Breaking Changes
 
@@ -27,11 +24,8 @@
  * Function `Ethers.get_logs/3` is now changed to `Ethers.get_logs/2`
  * Generated contract modules and EventFilter modules `default_address/0` function is now renamed to `__default_adress__/0` to prevent collision
  * Removal of `Ethers.RPC` module
-<<<<<<< HEAD
+ * Remove `Ethers.Types.dynamically_sized_types/0` function
  * `Ethers.call/2` response is not always a list
-=======
- * Remove `Ethers.Types.dynamically_sized_types/0` function
->>>>>>> 87d63b70
 
 ### Bug fixes
 
